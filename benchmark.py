--- conflicted
+++ resolved
@@ -8,13 +8,9 @@
 from sklearn.datasets import make_blobs, make_circles, make_moons
 from sklearn.preprocessing import StandardScaler
 import pandas as pd
-<<<<<<< HEAD
 import matplotlib
 matplotlib.use('Agg')  # Use non-GUI backend suitable for headless environments
 import matplotlib.pyplot as plt
-=======
-# import matplotlib.pyplot as plt
->>>>>>> 5c496aa4
 
 class GPUHDBSCANWrapper:
     def __init__(self, executable_path="./gpu_hdbscan/build/gpu_hdbscan"):
@@ -129,14 +125,9 @@
     results = []
     
     # Test datasets
-<<<<<<< HEAD
     # datasets = ['blobs', 'circles', 'moons', 'anisotropic']
     datasets = ['blobs', 'anisotropic']
     sample_sizes = [10000, 100000, 500000]
-=======
-    datasets = ['blobs', 'circles', 'moons', 'anisotropic']
-    sample_sizes = [10000, 100000, 300000]
->>>>>>> 5c496aa4
     
     for data_type in datasets:
         for n_samples in sample_sizes:
