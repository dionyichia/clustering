import pandas as pd
import glob
import csv
import os
import numpy as np
from sklearn.neighbors import NearestNeighbors
from scipy.spatial.distance import cdist


def mst_from_data_matrix_python(raw_data, core_distances, alpha=1.0, dist_fn='euclidean'):
    """
    Construct the MST from mutual-reachability distances.
    
    Parameters
    ----------
    raw_data : ndarray of shape (n_samples, n_features)
        Input array of data samples.
    core_distances : ndarray of shape (n_samples,)
        Core-distance for each sample.
    alpha : float
        Scaling factor for distance.
    dist_fn : str or callable
        Distance function (e.g., 'euclidean' or a custom function).
    
    Returns
    -------
    mst_edges : list of tuples
        Each tuple is (source, target, distance) representing an MST edge.
    """
    n_samples, n_features = raw_data.shape

    # Setup arrays
    in_tree = np.zeros(n_samples, dtype=bool)
    min_reachability = np.full(n_samples, np.inf)
    current_sources = np.full(n_samples, -1, dtype=int)

    mst_edges = []
    current_node = 0

    for _ in range(n_samples - 1):
        in_tree[current_node] = True
        current_node_core_dist = core_distances[current_node]

        new_reachability = np.inf
        source_node = current_node
        new_node = -1

        for j in range(n_samples):
            if in_tree[j]:
                continue

            # Compute pairwise distance
            pair_dist = np.linalg.norm(raw_data[current_node] - raw_data[j]) if dist_fn == 'euclidean' else dist_fn(raw_data[current_node], raw_data[j])
            pair_dist /= alpha

            next_node_core_dist = core_distances[j]
            mutual_reachability = max(current_node_core_dist, next_node_core_dist, pair_dist)

            if mutual_reachability < min_reachability[j]:
                min_reachability[j] = mutual_reachability
                current_sources[j] = current_node
                if mutual_reachability < new_reachability:
                    new_reachability = mutual_reachability
                    source_node = current_node
                    new_node = j
            elif min_reachability[j] < new_reachability:
                new_reachability = min_reachability[j]
                source_node = current_sources[j]
                new_node = j

        assert new_node != -1, "No new node was added — graph may be disconnected or something is wrong."
        mst_edges.append((source_node, new_node, new_reachability))
        current_node = new_node

    return mst_edges


def load_knn_graph_cpp(filename):
    cpp_knn = []
    with open(filename, newline='') as f:
        reader = csv.reader(f)
        for row in reader:
            i = int(row[0])
            neighbors = []
            for j in range(1, len(row), 2):
                nbr_idx = int(row[j])
                dist = float(row[j + 1])
                neighbors.append((nbr_idx, dist))
            cpp_knn.append(neighbors)
    return cpp_knn

def compareMRD(cpp_knn,mrd_graph,n_points):
    for i in range(n_points):
        cpp_nbrs = cpp_knn[i]
        sk_nbrs = mrd_graph[i]

    for (cpp_idx, cpp_d), (sk_idx, sk_d) in zip(cpp_nbrs, sk_nbrs):
        if cpp_idx != sk_idx or not np.isclose(cpp_d, sk_d, atol=1e-6):
            print(f"Mismatch in {os.path.basename(csv_file)} at point {i}:")
            print(f"  CPP   : idx={cpp_idx}, dist={cpp_d}")
            print(f"  SKL   : idx={sk_idx}, dist={sk_d}")

n_neighbors = 5
feature_cols = ['PW(microsec)', 'FREQ(MHz)', 'AZ_S0(deg)', 'EL_S0(deg)']
data_path = './data/batch_data_jitter_by_emitter_n_time'
csv_paths = sorted(glob.glob(os.path.join(data_path, "*.csv")))
cpp_csv_path = "knn_graph_output.csv"

for csv_file in csv_paths:
    if os.path.basename(csv_file) == "Data_Batch_6_60_emitters_200000_samples.csv":
        print(f"Checking: {os.path.basename(csv_file)}")
        
        # 1. Load CSV
        df = pd.read_csv(csv_file)
        X = df[feature_cols].to_numpy()

        # 2. Load your C++ KNN output
        cpp_knn = load_knn_graph_cpp(cpp_csv_path)  # change if per-file output

        # 3. Fit sklearn NearestNeighbors model
        sk_model = NearestNeighbors(n_neighbors=n_neighbors, algorithm="kd_tree", metric="euclidean")
        sk_model.fit(X)
        neighbors_distances, neighbors_indices = sk_model.kneighbors(X, return_distance=True)

        # Core distances = distance to the kth neighbor
        core_distances = neighbors_distances[:, -1]

        # # === COMPARE MRD ===
        # # Build MRD graph
        # n_samples = X.shape[0]
        # mrd_graph = [[] for _ in range(n_samples)]

        # for i in range(n_samples):
        #     for j_idx, j in enumerate(neighbors_indices[i]):
        #         d_ij = neighbors_distances[i][j_idx]
        #         c_i = core_distances[i]
        #         c_j = core_distances[j]
        #         mrd = max(c_i, c_j, d_ij)
        #         mrd_graph[i].append((j, mrd))


        # compareMRD(cpp_knn,mrd_graph,len(X))

<<<<<<< HEAD
        mst = mst_from_data_matrix_python(X, core_distances, alpha=1.0)
        print(mst)
=======
        # 4. Compare MRD
        # compareMRD(cpp_knn,mrd_graph,len(X))

class UnionFind:
    def __init__(self, N):
        self.parent = np.full(2 * N - 1, -1, dtype=np.intp, order='C')
        self.next_label = N
        self.size = np.hstack((np.ones(N, dtype=np.intp),
                               np.zeros(N - 1, dtype=np.intp)))

    def union(self, m, n):
        self.parent[m] = self.next_label
        self.parent[n] = self.next_label
        self.size[self.next_label] = self.size[m] + self.size[n]
        self.next_label += 1

    def fast_find(self, n):
        p = n
        # find the highest node in the linkage graph so far
        while self.parent[n] != -1:
            n = self.parent[n]
        # provide a shortcut up to the highest node
        while self.parent[p] != n:
            p, self.parent[p] = self.parent[p], n
        return n

def make_single_linkage(mst):
    """Construct a single-linkage tree from an MST.
    
    Parameters
    ----------
    mst : ndarray of shape (n_samples - 1,)
        The MST representation of the mutual-reachability graph. The MST is
        represented as a collection of edges. Each edge should have attributes:
        - current_node
        - next_node  
        - distance
    
    Returns
    -------
    single_linkage : ndarray of shape (n_samples - 1,)
        The single-linkage tree (dendrogram) built from the MST. Each
        row represents:
        - left node/cluster
        - right node/cluster
        - distance
        - new cluster size
    """
    # Note mst.shape[0] is one fewer than the number of samples
    n_samples = mst.shape[0] + 1
    U = UnionFind(n_samples)
    
    # Create structured array for single linkage output
    # Assuming HIERARCHY_dtype structure based on usage
    dtype = [('left_node', np.intp), 
             ('right_node', np.intp), 
             ('value', np.float64), 
             ('cluster_size', np.intp)]
    
    single_linkage = np.zeros(n_samples - 1, dtype=dtype)
    
    for i in range(n_samples - 1):
        current_node = mst[i]['current_node']  # or mst[i].current_node if using structured array
        next_node = mst[i]['next_node']        # or mst[i].next_node
        distance = mst[i]['distance']          # or mst[i].distance
        
        current_node_cluster = U.fast_find(current_node)
        next_node_cluster = U.fast_find(next_node)
        
        single_linkage[i]['left_node'] = current_node_cluster
        single_linkage[i]['right_node'] = next_node_cluster
        single_linkage[i]['value'] = distance
        single_linkage[i]['cluster_size'] = U.size[current_node_cluster] + U.size[next_node_cluster]
        
        U.union(current_node_cluster, next_node_cluster)
    
    return single_linkage

def _process_mst(min_spanning_tree):
    """
    Builds a single-linkage tree (SLT) from the provided minimum spanning tree
    (MST). The MST is first sorted then processed by a custom Cython routine.

    Parameters
    ----------
    min_spanning_tree : ndarray of shape (n_samples - 1,), dtype=MST_edge_dtype
        The MST representation of the mutual-reachability graph. The MST is
        represented as a collection of edges.

    Returns
    -------
    single_linkage : ndarray of shape (n_samples - 1,), dtype=HIERARCHY_dtype
        The single-linkage tree tree (dendrogram) built from the MST.
    """
    # Sort edges of the min_spanning_tree by weight
    row_order = np.argsort(min_spanning_tree["distance"])
    min_spanning_tree = min_spanning_tree[row_order]
    # Convert edge list into standard hierarchical clustering format
    return make_single_linkage(min_spanning_tree)
>>>>>>> 66df9225
<|MERGE_RESOLUTION|>--- conflicted
+++ resolved
@@ -141,13 +141,7 @@
 
         # compareMRD(cpp_knn,mrd_graph,len(X))
 
-<<<<<<< HEAD
-        mst = mst_from_data_matrix_python(X, core_distances, alpha=1.0)
-        print(mst)
-=======
-        # 4. Compare MRD
-        # compareMRD(cpp_knn,mrd_graph,len(X))
-
+        mst = mst_from_data_matrix_python(X,core_distances)
 class UnionFind:
     def __init__(self, N):
         self.parent = np.full(2 * N - 1, -1, dtype=np.intp, order='C')
@@ -243,5 +237,4 @@
     row_order = np.argsort(min_spanning_tree["distance"])
     min_spanning_tree = min_spanning_tree[row_order]
     # Convert edge list into standard hierarchical clustering format
-    return make_single_linkage(min_spanning_tree)
->>>>>>> 66df9225
+    return make_single_linkage(min_spanning_tree)